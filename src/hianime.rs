use lazy_static::lazy_static;
use regex::Regex;
use scraper::{selectable::Selectable, Html, Selector};
use serde::{Deserialize, Serialize};
use serde_json::Value;

use crate::{
    env::{self, EnvVar, SecretConfig},
    error::AniRustError,
    proxy::{load_proxies, Proxy},
<<<<<<< HEAD
    servers::{AnimeServer, EpisodeType, MegaCloudServer, ServerExtractedInfo, StreamTapeServer},
=======
    servers::{AnimeServer, EpisodeType, MegaCloudServer},
>>>>>>> 82ea7731
    utils::{anirust_error_vec_to_string, get_ajax_curl, get_curl},
};

lazy_static! {
    static ref TRENDING_SELECTOR: Selector =
        Selector::parse("#anime-trending #trending-home .swiper-wrapper .swiper-slide").unwrap();
    static ref LATEST_EPISODES_SELECTOR: Selector = Selector::parse(
        "#main-content .block_area_home:nth-of-type(1) .tab-content .film_list-wrap .flw-item"
    )
    .unwrap();
    static ref TOP_UPCOMING_SELECTOR: Selector = Selector::parse(
        "#main-content .block_area_home:nth-of-type(3) .tab-content .film_list-wrap .flw-item"
    )
    .unwrap();
    static ref GENRES_SELECTOR: Selector = Selector::parse(
        "#main-sidebar .block_area.block_area_sidebar.block_area-genres .sb-genre-list li"
    )
    .unwrap();
    static ref SPOTLIGHT_SELECTOR: Selector =
        Selector::parse("#slider .swiper-wrapper .swiper-slide").unwrap();
    static ref FEATURED_SELECTOR: Selector =
        Selector::parse("#anime-featured .row div:nth-of-type(1) .anif-block-ul ul li").unwrap();
    static ref TOP_10_SELECTOR: Selector =
        Selector::parse("#main-sidebar .block_area-realtime [id^=\"top-viewed-\"]").unwrap();
    static ref A_TO_Z_SELECTOR: Selector = Selector::parse("#main-wrapper div div.page-az-wrap section div.tab-content div div.film_list-wrap .flw-item").unwrap();
    static ref NAVIGATION_SELECTOR: Selector = Selector::parse("div.pre-pagination.mt-5.mb-5 > nav > ul > li:last-child a").unwrap();
    static ref ABOUT_ANIME_SELECTOR: Selector = Selector::parse("#ani_detail .ani_detail-stage .container .anis-content").unwrap();
    static ref MOST_POPULAR_ANIME_SELECTOR: Selector = Selector::parse("#main-sidebar .block_area.block_area_sidebar.block_area-realtime:nth-of-type(2) .anif-block-ul ul li").unwrap();
    static ref RELATED_ANIME_SELECTOR: Selector = Selector::parse("#main-sidebar .block_area.block_area_sidebar.block_area-realtime:nth-of-type(1) .anif-block-ul ul li").unwrap();
    static ref RECOMMENDED_ANIME_SELECTOR: Selector = Selector::parse("#main-content .block_area.block_area_category .tab-content .flw-item").unwrap();
    static ref SEASONS_SELECTOR: Selector = Selector::parse(".os-list a.os-item").unwrap();
    static ref EPISODE_SELECTOR: Selector = Selector::parse(".detail-infor-content .ss-list a").unwrap();
    static ref CATEGORY_SELECTOR: Selector = Selector::parse("#main-content .tab-content .film_list-wrap .flw-item").unwrap();
    static ref SEARCH_SELECTOR: Selector = Selector::parse("#main-content .tab-content .film_list-wrap .flw-item").unwrap();
    static ref EPISODE_NO_SELECTOR: Selector = Selector::parse(".server-notice strong").unwrap();
    static ref EPISODE_SUB_SELECTOR: Selector = Selector::parse(".ps_-block.ps_-block-sub.servers-sub .ps__-list .server-item").unwrap();
    static ref EPISODE_DUB_SELECTOR: Selector = Selector::parse(".ps_-block.ps_-block-sub.servers-dub .ps__-list .server-item").unwrap();
}

#[derive(Debug)]
pub struct HiAnimeRust {
    domains: Vec<String>,
    proxies: Vec<Proxy>,
    secret: Option<SecretConfig>,
}

#[derive(Serialize, Deserialize, Debug, Clone)]
pub struct HomeInfo {
    pub trending: Vec<MinimalAnime>,
    pub latest_episodes: Vec<Anime>,
    pub top_upcoming_animes: Vec<Anime>,
    pub spotlight_animes: Vec<SpotlightAnime>,
    pub featured: FeaturedAnime,
    pub top_10_animes: Top10PeriodRankedAnime,
    pub genres: Vec<String>,
}

#[derive(Serialize, Deserialize, Debug, Clone)]
pub struct CategoryInfo {
    pub total_pages: u32,
    pub current_page: u32,
    pub has_next_page: bool,
    pub animes: Vec<Anime>,
    pub top_10_animes: Top10PeriodRankedAnime,
    pub genres: Vec<String>,
}

#[derive(Serialize, Deserialize, Debug, Clone)]
pub struct SearchInfo {
    pub total_pages: u32,
    pub current_page: u32,
    pub has_next_page: bool,
    pub animes: Vec<Anime>,
    pub most_popular_animes: Vec<SideBarAnimes>,
    pub genres: Vec<String>,
}

#[derive(Serialize, Deserialize, Debug, Clone)]
pub struct EpisodesInfo {
    pub total_episodes: u32,
    pub episodes: Vec<AnimeEpisode>,
}

#[derive(Serialize, Deserialize, Debug, Clone)]
pub struct AtoZ {
    pub has_next_page: bool,
    pub current_page: u32,
    pub total_pages: u32,
    pub animes: Vec<Anime>,
}

#[derive(Serialize, Deserialize, Debug, Clone)]
pub struct MinimalAnime {
    pub id: String,
    pub title: String,
    pub image: String,
}

#[derive(Serialize, Deserialize, Debug, Clone)]
pub struct Anime {
    pub id: String,
    pub title: String,
    pub subs: u32,
    pub dubs: u32,
    pub eps: u32,
    pub duration: String,
    pub rating: String,
    pub image: String,
}

#[derive(Serialize, Deserialize, Debug, Clone)]
pub struct SpotlightAnime {
    pub id: String,
    pub title: String,
    pub subs: u32,
    pub dubs: u32,
    pub eps: u32,
    pub duration: String,
    pub rank: u32,
    pub image: String,
    pub description: String,
    pub category: String,
    pub released_day: String,
    pub quality: String,
}

#[derive(Serialize, Deserialize, Debug, Clone)]
pub struct Top10Anime {
    pub id: String,
    pub title: String,
    pub subs: u32,
    pub dubs: u32,
    pub eps: u32,
    pub rank: u32,
    pub image: String,
}

#[derive(Serialize, Deserialize, Debug, Clone)]
pub struct SideBarAnimes {
    pub id: String,
    pub title: String,
    pub subs: u32,
    pub dubs: u32,
    pub eps: u32,
    pub category: String,
    pub image: String,
}

#[derive(Serialize, Deserialize, Debug, Clone)]
pub struct AnimeSeason {
    pub id: String,
    pub title: String,
    pub anime_title: String,
    pub image: String,
    pub is_current: bool,
}

#[derive(Serialize, Deserialize, Debug, Clone)]
pub struct AnimeEpisode {
    pub id: String,
    pub episode_no: u32,
    pub title: String,
    pub is_filler: bool,
}

#[derive(Serialize, Deserialize, Debug, Clone)]
pub struct FeaturedAnime {
    pub top_airing_animes: Vec<MinimalAnime>,
    pub most_popular_animes: Vec<MinimalAnime>,
    pub most_favorite_animes: Vec<MinimalAnime>,
    pub latest_completed_animes: Vec<MinimalAnime>,
}

#[derive(Serialize, Deserialize, Debug, Clone)]
pub struct Top10PeriodRankedAnime {
    pub day: Vec<Top10Anime>,
    pub week: Vec<Top10Anime>,
    pub month: Vec<Top10Anime>,
}

#[derive(Serialize, Deserialize, Debug, Clone)]
pub struct AboutAnime {
    pub id: String,
    pub mal_id: u32,
    pub al_id: u32,
    pub anime_id: u32,
    pub title: String,
    pub description: String,
    pub image: String,
    pub rating: String,
    pub category: String,
    pub duration: String,
    pub quality: String,
    pub subs: u32,
    pub dubs: u32,
    pub eps: u32,
    pub japanese: String,
    pub synonyms: String,
    pub aired: String,
    pub premiered: String,
    pub status: String,
    pub mal_score: String,
    pub studios: Vec<String>,
    pub producers: Vec<String>,
    pub genres: Vec<String>,
    pub most_popular_animes: Vec<SideBarAnimes>,
    pub related_animes: Vec<SideBarAnimes>,
    pub recommended_animes: Vec<Anime>,
    pub seasons: Vec<AnimeSeason>,
}

#[derive(Serialize, Deserialize, Debug, Clone)]
pub struct Server {
    pub server_name: String,
    pub server_id: u32,
    pub data_id: u32,
}

#[derive(Serialize, Deserialize, Debug, Clone)]
pub struct ServerInfo {
    pub episode_no: u32,
    pub sub: Vec<Server>,
    pub dub: Vec<Server>,
}

trait HasClass {
    fn has_class(&self, class_name: &str) -> bool;
}

impl HasClass for scraper::ElementRef<'_> {
    fn has_class(&self, class_name: &str) -> bool {
        self.value()
            .attr("class")
            .map(|class| class.split_whitespace().any(|c| c == class_name))
            .unwrap_or(false)
    }
}

impl HiAnimeRust {
    pub async fn new(secret: Option<SecretConfig>) -> Self {
        let secret_clone = initialize_secret(secret);
        let domain_list = EnvVar::HIANIME_DOMAINS.get_config();
        let domains: Vec<String> = if domain_list.is_empty() {
            vec!["https://aniwatchtv.to".to_string()]
        } else {
            domain_list
                .split(',')
                .map(|s| s.trim().to_string())
                .collect()
        };

        let proxies = match load_proxies().await {
            Ok(p) => p,
            Err(e) => {
                eprintln!("Failed to load proxies: {:?}", e);
                Vec::new()
            }
        };

        HiAnimeRust {
            domains,
            proxies,
            secret: secret_clone,
        }
    }

    pub async fn scrape_home(&self) -> Result<HomeInfo, AniRustError> {
        let mut error_vec = vec![];
        let mut curl = String::new();

        for domain in &self.domains {
            let url = format!("{}/home", domain);

            match get_curl(&url, &self.proxies).await {
                Ok(curl_string) => {
                    curl = curl_string;
                    break;
                }
                Err(e) => {
                    error_vec.push(Some(e));
                }
            }
        }

        if curl.is_empty() {
            let error_string: String = anirust_error_vec_to_string(error_vec);
            return Err(AniRustError::UnknownError(error_string));
        }

        let document = Html::parse_document(&curl);

        let trending = extract_minimal_anime(&document, &TRENDING_SELECTOR);
        let latest_episodes = extract_anime_data(&document, &LATEST_EPISODES_SELECTOR);
        let top_upcoming_animes = extract_anime_data(&document, &TOP_UPCOMING_SELECTOR);
        let spotlight_animes = extract_spotlight_anime_data(&document, &SPOTLIGHT_SELECTOR);
        let genres = extract_genres(&document, &GENRES_SELECTOR);
        let top_10_animes = extract_top_10(&document, &TOP_10_SELECTOR);

        let (top_airing_animes, most_popular_animes, most_favorite_animes, latest_completed_animes) =
            extract_featured_anime(&document, &FEATURED_SELECTOR);
        let featured = FeaturedAnime {
            top_airing_animes,
            most_popular_animes,
            most_favorite_animes,
            latest_completed_animes,
        };

        Ok(HomeInfo {
            trending,
            latest_episodes,
            top_upcoming_animes,
            spotlight_animes,
            featured,
            top_10_animes,
            genres,
        })
    }

    pub async fn scrape_atoz(&self, page_no: u32) -> Result<AtoZ, AniRustError> {
        let mut error_vec = vec![];
        let mut curl = String::new();

        for domain in &self.domains {
            let url = format!("{}/az-list?page={}", domain, page_no);

            match get_curl(&url, &self.proxies).await {
                Ok(curl_string) => {
                    curl = curl_string;
                    break;
                }
                Err(e) => {
                    error_vec.push(Some(e));
                }
            }
        }

        if curl.is_empty() {
            let error_string: String = anirust_error_vec_to_string(error_vec);
            return Err(AniRustError::UnknownError(error_string));
        }

        let document = Html::parse_document(&curl);

        let animes = extract_anime_data(&document, &A_TO_Z_SELECTOR);

        let total_pages = get_last_page_no(&document);
        let current_page = page_no;
        let has_next_page = page_no != total_pages;

        Ok(AtoZ {
            has_next_page,
            current_page,
            total_pages,
            animes,
        })
    }

    pub async fn scrape_about_anime(&self, id: &str) -> Result<AboutAnime, AniRustError> {
        let mut error_vec = vec![];
        let mut curl = String::new();

        for domain in &self.domains {
            let url = format!("{}/{}", domain, id);

            match get_curl(&url, &self.proxies).await {
                Ok(curl_string) => {
                    curl = curl_string;
                    break;
                }
                Err(e) => {
                    error_vec.push(Some(e));
                }
            }
        }

        if curl.is_empty() {
            let error_string: String = anirust_error_vec_to_string(error_vec);
            return Err(AniRustError::UnknownError(error_string));
        }

        let document = Html::parse_document(&curl);
        let about = extract_anime_about_info(&document, &ABOUT_ANIME_SELECTOR);
        Ok(about)
    }

    pub async fn scrape_category(
        &self,
        category: &str,
        page_no: u32,
    ) -> Result<CategoryInfo, AniRustError> {
        let mut error_vec = vec![];
        let mut curl = String::new();

        for domain in &self.domains {
            let url = format!("{}/{}?page={}", domain, category, page_no);

            match get_curl(&url, &self.proxies).await {
                Ok(curl_string) => {
                    curl = curl_string;
                    break;
                }
                Err(e) => {
                    error_vec.push(Some(e));
                }
            }
        }

        if curl.is_empty() {
            let error_string: String = anirust_error_vec_to_string(error_vec);
            return Err(AniRustError::UnknownError(error_string));
        }

        let document = Html::parse_document(&curl);
        let animes = extract_anime_data(&document, &CATEGORY_SELECTOR);
        let top_10_animes = extract_top_10(&document, &TOP_10_SELECTOR);
        let genres = extract_genres(&document, &GENRES_SELECTOR);
        let total_pages = get_last_page_no(&document);
        let current_page = page_no;
        let has_next_page = page_no != total_pages;

        Ok(CategoryInfo {
            total_pages,
            current_page,
            has_next_page,
            animes,
            top_10_animes,
            genres,
        })
    }

    pub async fn scrape_search(
        &self,
        query: &str,
        page_no: u32,
    ) -> Result<SearchInfo, AniRustError> {
        let mut error_vec = vec![];
        let mut curl = String::new();

        for domain in &self.domains {
            let url = format!("{}/search?keyword={}&page={}", domain, query, page_no);

            match get_curl(&url, &self.proxies).await {
                Ok(curl_string) => {
                    curl = curl_string;
                    break;
                }
                Err(e) => {
                    error_vec.push(Some(e));
                }
            }
        }

        if curl.is_empty() {
            let error_string: String = anirust_error_vec_to_string(error_vec);
            return Err(AniRustError::UnknownError(error_string));
        }

        let document = Html::parse_document(&curl);
        let most_popular_selector = Selector::parse(
            "#main-sidebar .block_area.block_area_sidebar.block_area-realtime .anif-block-ul ul li",
        )
        .unwrap();

        let animes = extract_anime_data(&document, &SEARCH_SELECTOR);
        let most_popular_animes = extract_side_bar_animes(&document, &most_popular_selector);
        let total_pages = get_last_page_no(&document);
        let current_page = page_no;
        let has_next_page = page_no != total_pages;
        let genres = extract_genres(&document, &GENRES_SELECTOR);

        Ok(SearchInfo {
            total_pages,
            current_page,
            has_next_page,
            animes,
            most_popular_animes,
            genres,
        })
    }

    pub async fn scrape_episodes(&self, id: &str) -> Result<EpisodesInfo, AniRustError> {
        let mut error_vec = vec![];
        let mut curl = String::new();
        let anime_id = id.split('-').last().unwrap();

        for domain in &self.domains {
            let url = format!("{}/ajax/v2/episode/list/{}", domain, anime_id);

            match get_ajax_curl(&url, "html").await {
                Ok(curl_string) => {
                    curl = curl_string;
                    break;
                }
                Err(e) => {
                    error_vec.push(Some(e));
                }
            }
        }

        if curl.is_empty() {
            let error_string: String = anirust_error_vec_to_string(error_vec);
            return Err(AniRustError::UnknownError(error_string));
        }

        let document = Html::parse_document(&curl);

        let episodes = extract_anime_episode(&document, &EPISODE_SELECTOR);
        let total_episodes = episodes.len() as u32;

        Ok(EpisodesInfo {
            total_episodes,
            episodes,
        })
    }

    pub async fn scrape_servers(&self, id: &str) -> Result<ServerInfo, AniRustError> {
        let mut error_vec = vec![];
        let mut curl = String::new();
        let episode_id = id.split("ep=").last().unwrap_or_default();

        for domain in &self.domains {
            let url = format!(
                "{}/ajax/v2/episode/servers?episodeId={}",
                domain, episode_id
            );

            match get_ajax_curl(&url, "html").await {
                Ok(curl_string) => {
                    curl = curl_string;
                    break;
                }
                Err(e) => {
                    error_vec.push(Some(e));
                }
            }
        }

        if curl.is_empty() {
            let error_string: String = anirust_error_vec_to_string(error_vec);
            return Err(AniRustError::UnknownError(error_string));
        }

        let document = Html::parse_document(&curl);

        let episode_str = document
            .select(&EPISODE_NO_SELECTOR)
            .next()
            .map(|e| e.text().collect::<String>().trim().to_string())
            .unwrap_or_default();
        let last_part = episode_str.split_whitespace().last().unwrap_or_default();

        let episode_no = last_part.parse::<u32>().unwrap_or_default();
        let sub = extract_episode_servers(&document, &EPISODE_DUB_SELECTOR);
        let dub = extract_episode_servers(&document, &EPISODE_SUB_SELECTOR);

        Ok(ServerInfo {
            episode_no,
            sub,
            dub,
        })
    }

    pub async fn scrape_episode_server_source(
        &self,
        id: &str,
        episode_type: EpisodeType,
        anime_server: Option<AnimeServer>,
<<<<<<< HEAD
    ) -> Result<ServerExtractedInfo, AniRustError> {
        let server_list = self.scrape_servers(id).await?;
        let mut error_vec = vec![];
        let mut link = String::new();

        let mut server_id: u32 = 0;
        let mut data_id: u32 = 0;

        match episode_type {
            EpisodeType::Dub => {
                update_server_id(&mut server_id, &mut data_id, server_list.dub, anime_server)
            }
            _ => update_server_id(&mut server_id, &mut data_id, server_list.sub, anime_server),
        }

        for domain in &self.domains {
            let url = format!("{}/ajax/v2/episode/sources?id={}", domain, data_id);
            println!("{:?}", url);
=======
    ) -> Result<(), AniRustError> {
        let server_list = self.scrape_servers(id).await?;
        let mut error_vec = vec![];
        let mut link = String::new();
        let mut server_id: u32 = 0;

        match episode_type {
            EpisodeType::Dub => update_server_id(&mut server_id, server_list.dub, anime_server),
            _ => update_server_id(&mut server_id, server_list.sub, anime_server),
        }

        for domain in &self.domains {
            let url = format!("{}/ajax/v2/episode/sources?id={}", domain, server_id);
>>>>>>> 82ea7731

            match get_ajax_curl(&url, "link").await {
                Ok(curl_string) => {
                    link = curl_string;
                    break;
                }
                Err(e) => {
                    error_vec.push(Some(e));
                }
            }
        }

        if link.is_empty() {
            let error_string: String = anirust_error_vec_to_string(error_vec);
            return Err(AniRustError::UnknownError(error_string));
        }
<<<<<<< HEAD

        let server_info = match server_id {
            3 => StreamTapeServer::extract(&link, &self.proxies).await?,
            4 => MegaCloudServer::extract(&link, &self.proxies).await?,
            5 => MegaCloudServer::extract(&link, &self.proxies).await?,
            1 => MegaCloudServer::extract(&link, &self.proxies).await?,
            _ => MegaCloudServer::extract(&link, &self.proxies).await?,
        };

        Ok(server_info)
=======
        println!("{:?}", MegaCloudServer::extract(&link, &self.proxies).await);

        Ok(())
>>>>>>> 82ea7731
    }
}

fn extract_anime_data(document: &Html, selector: &Selector) -> Vec<Anime> {
    document
        .select(selector)
        .map(|element| {
            let id = element
                .select(&Selector::parse(".film-name .dynamic-name").unwrap())
                .next()
                .and_then(|e| e.value().attr("href"))
                .map(|s| s.trim_start_matches('/').to_string())
                .unwrap_or_default();

            let title = element
                .select(&Selector::parse(".film-name .dynamic-name").unwrap())
                .next()
                .map(|e| e.text().collect::<String>().trim().to_string())
                .unwrap_or_default();

            let subs = element
                .select(&Selector::parse(".film-poster .tick-sub").unwrap())
                .next()
                .and_then(|e| e.text().collect::<String>().parse::<u32>().ok())
                .unwrap_or_default();

            let dubs = element
                .select(&Selector::parse(".film-poster .tick-dub").unwrap())
                .next()
                .and_then(|e| e.text().collect::<String>().parse::<u32>().ok())
                .unwrap_or_default();

            let eps = element
                .select(&Selector::parse(".film-poster .tick-eps").unwrap())
                .next()
                .and_then(|e| e.text().collect::<String>().parse::<u32>().ok())
                .unwrap_or_default();

            let duration = element
                .select(&Selector::parse(".fd-infor .fdi-duration").unwrap())
                .next()
                .map(|e| e.text().collect::<String>().trim().to_string())
                .unwrap_or_default();

            let rating = element
                .select(&Selector::parse(".film-poster .tick-rate").unwrap())
                .next()
                .map(|e| e.text().collect::<String>().trim().to_string())
                .unwrap_or_default();

            let image = element
                .select(&Selector::parse(".film-poster .film-poster-img").unwrap())
                .next()
                .and_then(|e| e.value().attr("data-src").map(|s| s.to_string()))
                .unwrap_or_default();

            Anime {
                id,
                title,
                subs,
                dubs,
                eps,
                duration,
                rating,
                image,
            }
        })
        .collect()
}

fn extract_spotlight_anime_data(document: &Html, selector: &Selector) -> Vec<SpotlightAnime> {
    document
        .select(selector)
        .map(|element| {
            let id = element
                .select(&Selector::parse(".deslide-item-content .desi-buttons a").unwrap())
                .next()
                .and_then(|e| e.value().attr("href"))
                .map(|s| s.trim_start_matches('/').to_string())
                .unwrap_or_default();

            let title = element
                .select(
                    &Selector::parse(".deslide-item-content .desi-head-title.dynamic-name")
                        .unwrap(),
                )
                .next()
                .map(|e| e.text().collect::<String>().trim().to_string())
                .unwrap_or_default();

            let rank = element
                .select(&Selector::parse(".deslide-item-content .desi-sub-text").unwrap())
                .next()
                .map(|e| e.text().collect::<String>().trim().to_string())
                .unwrap_or_default()
                .split_whitespace()
                .next()
                .and_then(|s| s.trim_start_matches('#').parse::<u32>().ok())
                .unwrap_or_default();

            let image = element
                .select(
                    &Selector::parse(".deslide-cover .deslide-cover-img .film-poster-img").unwrap(),
                )
                .next()
                .and_then(|e| e.value().attr("data-src").map(|s| s.to_string()))
                .unwrap_or_default();

            let description = element
                .select(&Selector::parse(".deslide-item-content .desi-description").unwrap())
                .next()
                .map(|e| e.text().collect::<String>().trim().to_string())
                .unwrap_or_default();

            let extra_info: Vec<String> = element
                .select(&Selector::parse(".deslide-item-content .sc-detail .scd-item").unwrap())
                .map(|e| e.text().collect::<String>().trim().to_string())
                .collect();

            let eps = extra_info
                .get(4)
                .and_then(|s| {
                    s.split_whitespace()
                        .map(|s| s.parse().ok())
                        .collect::<Vec<_>>()
                        .get(2)
                        .copied()
                })
                .flatten()
                .unwrap_or_default();

            let subs = extra_info
                .get(4)
                .and_then(|s| {
                    s.split_whitespace()
                        .map(|s| s.parse().ok())
                        .collect::<Vec<_>>()
                        .first()
                        .copied()
                })
                .flatten()
                .unwrap_or_default();

            let dubs = extra_info
                .get(4)
                .and_then(|s| {
                    s.split_whitespace()
                        .map(|s| s.parse().ok())
                        .collect::<Vec<_>>()
                        .get(1)
                        .copied()
                })
                .flatten()
                .unwrap_or_default();

            SpotlightAnime {
                id,
                title,
                rank,
                image,
                description,
                subs,
                dubs,
                eps,
                duration: extra_info.get(1).cloned().unwrap_or_default(),
                quality: extra_info.get(3).cloned().unwrap_or_default(),
                category: extra_info.first().cloned().unwrap_or_default(),
                released_day: extra_info.get(2).cloned().unwrap_or_default(),
            }
        })
        .collect()
}

fn extract_minimal_anime(document: &Html, selector: &Selector) -> Vec<MinimalAnime> {
    document
        .select(selector)
        .map(|element| {
            let id = element
                .select(&Selector::parse(".item .film-poster").unwrap())
                .next()
                .and_then(|e| e.value().attr("href"))
                .map(|href| href.trim_start_matches('/'))
                .map(|s| s.to_string())
                .unwrap_or_default();

            let title = element
                .select(&Selector::parse(".item .number .film-title.dynamic-name").unwrap())
                .next()
                .map(|e| e.text().collect::<String>().trim().to_string())
                .unwrap_or_default();

            let image = element
                .select(&Selector::parse(".item .film-poster .film-poster-img").unwrap())
                .next()
                .and_then(|e| e.value().attr("data-src"))
                .map(|s| s.trim().to_string())
                .unwrap_or_default();

            MinimalAnime { id, title, image }
        })
        .collect()
}

fn extract_featured_anime(
    document: &Html,
    selector: &Selector,
) -> (
    Vec<MinimalAnime>,
    Vec<MinimalAnime>,
    Vec<MinimalAnime>,
    Vec<MinimalAnime>,
) {
    let id_selector = Selector::parse(".film-detail .film-name .dynamic-name").unwrap();
    let image_selector = Selector::parse(".film-poster a .film-poster-img").unwrap();

    let res: Vec<MinimalAnime> = document
        .select(selector)
        .map(|element| {
            let id = element
                .select(&id_selector)
                .next()
                .and_then(|e| e.value().attr("href"))
                .map(|href| href.trim_start_matches('/').to_string())
                .unwrap_or_default();

            let title = element
                .select(&id_selector)
                .next()
                .map(|e| e.text().collect::<String>().trim().to_string())
                .unwrap_or_default();

            let image = element
                .select(&image_selector)
                .next()
                .and_then(|e| e.value().attr("data-src"))
                .map(|s| s.trim().to_string())
                .unwrap_or_default();

            MinimalAnime { id, title, image }
        })
        .collect();

    let top_airing_animes = res[0..5].to_vec();
    let most_popular_animes = res[5..10].to_vec();
    let most_favorite_animes = res[10..15].to_vec();
    let latest_completed_animes = res[15..20].to_vec();

    (
        top_airing_animes,
        most_popular_animes,
        most_favorite_animes,
        latest_completed_animes,
    )
}

fn extract_top_10(document: &Html, selector: &Selector) -> Top10PeriodRankedAnime {
    let (day, week, month) = document
        .select(selector)
        .filter_map(|element| element.value().attr("id"))
        .map(|id| id.split('-').last().unwrap_or("").trim().to_string())
        .fold(
            (vec![], vec![], vec![]),
            |(mut day, mut week, mut month), period_type| {
                match period_type.as_str() {
                    "week" => week.extend(extract_top_10_by_period_type(document, "week")),
                    "month" => month.extend(extract_top_10_by_period_type(document, "month")),
                    _ => day.extend(extract_top_10_by_period_type(document, "day")),
                }
                (day, week, month)
            },
        );

    Top10PeriodRankedAnime { day, week, month }
}

fn extract_top_10_by_period_type(document: &Html, period_type: &str) -> Vec<Top10Anime> {
    let selector_format = format!("#top-viewed-{} ul li", period_type);
    let selector = Selector::parse(&selector_format).unwrap();

    document
        .select(&selector)
        .map(|element| {
            let id = element
                .select(&Selector::parse(".film-detail .film-name .dynamic-name").unwrap())
                .next()
                .and_then(|e| e.value().attr("href"))
                .map(|s| s.trim_start_matches('/').to_string())
                .unwrap_or_default();

            let title = element
                .select(&Selector::parse(".film-detail .film-name .dynamic-name").unwrap())
                .next()
                .map(|e| e.text().collect::<String>().trim().to_string())
                .unwrap_or_default();

            let rank = element
                .select(&Selector::parse(".film-number span").unwrap())
                .next()
                .map(|e| e.text().collect::<String>().trim().to_string())
                .and_then(|e| e.parse::<u32>().ok())
                .unwrap_or_default();

            let subs = element
                .select(&Selector::parse(".film-detail .fd-infor .tick-item.tick-sub").unwrap())
                .next()
                .and_then(|e| e.text().collect::<String>().parse::<u32>().ok())
                .unwrap_or_default();

            let dubs = element
                .select(&Selector::parse(".film-detail .fd-infor .tick-item.tick-dub").unwrap())
                .next()
                .and_then(|e| e.text().collect::<String>().parse::<u32>().ok())
                .unwrap_or_default();

            let eps = element
                .select(&Selector::parse(".film-detail .fd-infor .tick-item.tick-eps").unwrap())
                .next()
                .and_then(|e| e.text().collect::<String>().parse::<u32>().ok())
                .unwrap_or_default();

            let image = element
                .select(&Selector::parse(".film-poster .film-poster-img").unwrap())
                .next()
                .and_then(|e| e.value().attr("data-src").map(|s| s.to_string()))
                .unwrap_or_default();

            Top10Anime {
                id,
                title,
                image,
                subs,
                dubs,
                eps,
                rank,
            }
        })
        .collect()
}

fn extract_anime_about_info(document: &Html, selector: &Selector) -> AboutAnime {
    let play_button_selector = Selector::parse(".anisc-detail .film-buttons a.btn-play").unwrap();
    let name_selector = Selector::parse(".anisc-detail .film-name.dynamic-name").unwrap();
    let rating_selector = Selector::parse(".film-stats .tick .tick-pg").unwrap();
    let quality_selector = Selector::parse(".film-stats .tick .tick-quality").unwrap();
    let subs_selector = Selector::parse(".film-stats .tick .tick-sub").unwrap();
    let dubs_selector = Selector::parse(".film-stats .tick .tick-dub").unwrap();
    let eps_selector = Selector::parse(".film-stats .tick .tick-eps").unwrap();
    let image_selector = Selector::parse(".anisc-poster .film-poster .film-poster-img").unwrap();
    let description_selector = Selector::parse(".anisc-detail .film-description .text").unwrap();
    let tick_selector = Selector::parse(".film-stats .tick").unwrap();
    let json_script_selector = Selector::parse("#syncData").unwrap();
    let more_info_selector = Selector::parse(
        "#ani_detail .ani_detail-stage .container .anis-content .anisc-info .item-title",
    )
    .unwrap();
    let genres_selector = Selector::parse(
        "#ani_detail .ani_detail-stage .container .anis-content .anisc-info .item-list",
    )
    .unwrap();

    let mut about_anime = AboutAnime {
        id: String::new(),
        mal_id: 0,
        anime_id: 0,
        al_id: 0,
        title: String::new(),
        description: String::new(),
        image: String::new(),
        category: String::new(),
        rating: String::new(),
        quality: String::new(),
        duration: String::new(),
        subs: 0,
        dubs: 0,
        eps: 0,
        japanese: String::new(),
        synonyms: String::new(),
        aired: String::new(),
        premiered: String::new(),
        status: String::new(),
        mal_score: String::new(),
        studios: vec![],
        producers: vec![],
        genres: vec![],
        most_popular_animes: vec![],
        related_animes: vec![],
        recommended_animes: vec![],
        seasons: vec![],
    };

    document.select(selector).for_each(|element| {
        about_anime.id = element
            .select(&play_button_selector)
            .next()
            .and_then(|e| e.value().attr("href"))
            .map(|s| s.split('/').last().unwrap_or("").to_string())
            .unwrap_or_default();

        about_anime.title = element
            .select(&name_selector)
            .next()
            .map(|e| e.text().collect::<String>().trim().to_string())
            .unwrap_or_default();

        about_anime.rating = element
            .select(&rating_selector)
            .next()
            .map(|e| e.text().collect::<String>().trim().to_string())
            .unwrap_or_default();

        about_anime.quality = element
            .select(&quality_selector)
            .next()
            .map(|e| e.text().collect::<String>().trim().to_string())
            .unwrap_or_default();

        about_anime.subs = element
            .select(&subs_selector)
            .next()
            .and_then(|e| e.text().collect::<String>().parse::<u32>().ok())
            .unwrap_or_default();

        about_anime.dubs = element
            .select(&dubs_selector)
            .next()
            .and_then(|e| e.text().collect::<String>().parse::<u32>().ok())
            .unwrap_or_default();

        about_anime.eps = element
            .select(&eps_selector)
            .next()
            .and_then(|e| e.text().collect::<String>().parse::<u32>().ok())
            .unwrap_or_default();

        about_anime.image = element
            .select(&image_selector)
            .next()
            .and_then(|e| e.value().attr("src").map(|s| s.to_string()))
            .unwrap_or_default();

        about_anime.description = element
            .select(&description_selector)
            .next()
            .map(|e| e.text().collect::<String>().trim().to_string())
            .unwrap_or_default();

        if let Some(tick) = element.select(&tick_selector).next() {
            let text = tick
                .text()
                .collect::<String>()
                .replace('\n', " ")
                .trim()
                .to_string();

            let mut parts = text.split_whitespace().rev();
            about_anime.category = parts.nth(1).unwrap_or("").to_string();
            about_anime.duration = parts.next().unwrap_or("").to_string();
        }

        let json_text = document
            .select(&json_script_selector)
            .next()
            .map(|script| script.text().collect::<String>())
            .unwrap_or_default();

        if let Ok(json) = serde_json::from_str::<Value>(&json_text) {
            about_anime.anime_id = json
                .get("anime_id")
                .and_then(Value::as_str)
                .unwrap_or("")
                .parse::<u32>()
                .unwrap_or_default();

            about_anime.mal_id = json
                .get("mal_id")
                .and_then(Value::as_str)
                .unwrap_or("")
                .parse::<u32>()
                .unwrap_or_default();

            about_anime.al_id = json
                .get("anilist_id")
                .and_then(Value::as_str)
                .unwrap_or("")
                .parse::<u32>()
                .unwrap_or_default();
        }
    });

    document.select(&more_info_selector).for_each(|element| {
        let head = element
            .select(&Selector::parse(".item-head").unwrap())
            .next()
            .map(|e| e.text().collect::<String>().trim().to_string())
            .unwrap_or_default();

        let key = element
            .select(&Selector::parse(".name").unwrap())
            .next()
            .map(|e| e.text().collect::<String>().trim().to_string())
            .unwrap_or_default();

        match head.as_str() {
            "Japanese:" => about_anime.japanese = key,
            "Synonyms:" => about_anime.synonyms = key,
            "Aired:" => about_anime.aired = key,
            "Premiered:" => about_anime.premiered = key,
            "Status:" => about_anime.status = key,
            "MAL Score:" => about_anime.mal_score = key,
            "Producers:" => {
                about_anime.producers.extend(
                    element
                        .select(&Selector::parse("a.name").unwrap())
                        .map(|e| e.text().collect::<String>().trim().to_string()),
                );
            }
            "Studios:" => {
                about_anime.studios.extend(
                    element
                        .select(&Selector::parse("a.name").unwrap())
                        .map(|e| e.text().collect::<String>().trim().to_string()),
                );
            }
            _ => {}
        }
    });

    document.select(&genres_selector).for_each(|element| {
        about_anime.genres.extend(
            element
                .select(&Selector::parse("a").unwrap())
                .map(|e| e.text().collect::<String>().trim().to_string()),
        );
    });

    about_anime
        .most_popular_animes
        .extend(extract_side_bar_animes(
            document,
            &MOST_POPULAR_ANIME_SELECTOR,
        ));
    about_anime
        .related_animes
        .extend(extract_side_bar_animes(document, &RELATED_ANIME_SELECTOR));
    about_anime
        .recommended_animes
        .extend(extract_anime_data(document, &RECOMMENDED_ANIME_SELECTOR));
    about_anime
        .seasons
        .extend(extract_anime_seasons(document, &SEASONS_SELECTOR));

    about_anime
}

fn extract_side_bar_animes(document: &Html, selector: &Selector) -> Vec<SideBarAnimes> {
    let dynamic_name_selector = Selector::parse(".film-detail .dynamic-name").unwrap();
    let tick_selector = Selector::parse(".fd-infor .tick").unwrap();
    let tick_item_sub_selector = Selector::parse(".fd-infor .tick .tick-item.tick-sub").unwrap();
    let tick_item_dub_selector = Selector::parse(".fd-infor .tick .tick-item.tick-dub").unwrap();
    let tick_item_eps_selector = Selector::parse(".fd-infor .tick .tick-item.tick-eps").unwrap();
    let film_poster_selector = Selector::parse(".film-poster .film-poster-img").unwrap();

    document
        .select(selector)
        .map(|element| {
            let id = element
                .select(&dynamic_name_selector)
                .next()
                .and_then(|e| e.value().attr("href"))
                .map(|s| s.trim_start_matches('/').to_string())
                .unwrap_or_default();

            let title = element
                .select(&dynamic_name_selector)
                .next()
                .map(|e| e.text().collect::<String>().trim().to_string())
                .unwrap_or_default();

            let image = element
                .select(&film_poster_selector)
                .next()
                .and_then(|e| e.value().attr("data-src").map(|s| s.to_string()))
                .unwrap_or_default();

            let subs = element
                .select(&tick_item_sub_selector)
                .next()
                .and_then(|e| e.text().collect::<String>().trim().parse::<u32>().ok())
                .unwrap_or_default();

            let dubs = element
                .select(&tick_item_dub_selector)
                .next()
                .and_then(|e| e.text().collect::<String>().trim().parse::<u32>().ok())
                .unwrap_or_default();

            let eps = element
                .select(&tick_item_eps_selector)
                .next()
                .and_then(|e| e.text().collect::<String>().trim().parse::<u32>().ok())
                .unwrap_or_default();

            let category = element
                .select(&tick_selector)
                .next()
                .map(|e| e.text().collect::<String>().trim().to_string())
                .map(|s| s.replace('\n', " ").replace("  ", " ").trim().to_string())
                .map(|s| s.split_whitespace().last().unwrap_or_default().to_string())
                .unwrap_or_default();

            SideBarAnimes {
                id,
                title,
                image,
                subs,
                dubs,
                eps,
                category,
            }
        })
        .collect()
}

fn extract_anime_seasons(document: &Html, selector: &Selector) -> Vec<AnimeSeason> {
    document
        .select(selector)
        .map(|element| {
            let id = element
                .value()
                .attr("href")
                .map(|s| s.trim_start_matches('/').to_string())
                .unwrap_or_default();

            let title = element
                .value()
                .attr("title")
                .map(|e| e.trim().to_string())
                .unwrap_or_default();

            let anime_title = element
                .select(&Selector::parse(".title").unwrap())
                .next()
                .map(|e| e.text().collect::<String>().trim().to_string())
                .unwrap_or_default();

            let mut image = element
                .select(&Selector::parse(".season-poster").unwrap())
                .next()
                .and_then(|e| e.value().attr("style").map(|s| s.to_string()))
                .unwrap_or_default();

            let re = Regex::new(r"url\((?P<url>.*?)\)").unwrap();

            image = re
                .captures(&image)
                .and_then(|caps| caps.name("url"))
                .map(|m| m.as_str().trim_matches('"').to_string())
                .unwrap_or_default();

            let is_current = element.has_class("active");

            AnimeSeason {
                id,
                title,
                anime_title,
                image,
                is_current,
            }
        })
        .collect()
}

fn extract_anime_episode(document: &Html, selector: &Selector) -> Vec<AnimeEpisode> {
    document
        .select(selector)
        .filter_map(|element| {
            let id = element
                .value()
                .attr("href")
                .map(|s| s.trim_start_matches('/').to_string())
                .unwrap_or_default()
                .split('/')
                .last()
                .unwrap_or_default()
                .to_string();

            if id.is_empty() {
                return None;
            }

            let title = element
                .value()
                .attr("title")
                .map(|e| e.trim().to_string())
                .unwrap_or_default();

            let episode_no = id
                .split('=')
                .last()
                .unwrap_or_default()
                .parse::<u32>()
                .ok()
                .unwrap_or_default();

            let is_filler = element.has_class("ssl-item-filler");

            Some(AnimeEpisode {
                id,
                title,
                episode_no,
                is_filler,
            })
        })
        .collect()
}

fn extract_episode_servers(document: &Html, selector: &Selector) -> Vec<Server> {
    document
        .select(selector)
        .map(|element| {
            let server_name = element
                .select(&Selector::parse("a").unwrap())
                .next()
                .map(|e| {
                    e.text()
                        .collect::<String>()
                        .to_lowercase()
                        .trim()
                        .to_string()
                })
                .unwrap_or_default();

            let data_id = element
                .attr("data-id")
                .and_then(|id| id.trim().parse::<u32>().ok())
                .unwrap_or_default();

            let server_id = element
                .attr("data-server-id")
                .and_then(|id| id.trim().parse::<u32>().ok())
                .unwrap_or_default();

            Server {
                server_name,
                server_id,
                data_id,
            }
        })
        .collect()
}

fn extract_genres(document: &Html, selector: &Selector) -> Vec<String> {
    document
        .select(selector)
        .map(|element| {
            let text = element.text().collect::<String>().trim().to_string();
            if text.is_empty() {
                String::new()
            } else {
                text
            }
        })
        .collect()
}

// Function to extract the last page number from the response
fn get_last_page_no(document: &Html) -> u32 {
    document
        .select(&NAVIGATION_SELECTOR)
        .last()
        .and_then(|element| element.value().attr("href"))
        .and_then(|href| href.split('=').last())
        .and_then(|page_str| page_str.parse::<u32>().ok())
        .unwrap_or(1)
}

fn initialize_secret(secret: Option<SecretConfig>) -> Option<SecretConfig> {
    let mut secret_lock = env::SECRET.lock().unwrap();
    secret_lock.clone_from(&secret);
    let secret_clone = secret_lock.clone();
    // Release the lock.
    drop(secret_lock);
    secret_clone
}

<<<<<<< HEAD
fn update_server_id(
    server_id: &mut u32,
    data_id: &mut u32,
    servers: Vec<Server>,
    anime_server: Option<AnimeServer>,
) {
=======
fn update_server_id(server_id: &mut u32, servers: Vec<Server>, anime_server: Option<AnimeServer>) {
>>>>>>> 82ea7731
    let anime_server = anime_server.unwrap_or(AnimeServer::Vidstreaming);

    for server in servers {
        println!("{} - {}", server.server_name, anime_server.as_str());
        if server.server_name == anime_server.as_str() {
            *server_id = server.server_id;
<<<<<<< HEAD
            *data_id = server.data_id;
=======
>>>>>>> 82ea7731
            return;
        }
    }
}<|MERGE_RESOLUTION|>--- conflicted
+++ resolved
@@ -8,11 +8,7 @@
     env::{self, EnvVar, SecretConfig},
     error::AniRustError,
     proxy::{load_proxies, Proxy},
-<<<<<<< HEAD
     servers::{AnimeServer, EpisodeType, MegaCloudServer, ServerExtractedInfo, StreamTapeServer},
-=======
-    servers::{AnimeServer, EpisodeType, MegaCloudServer},
->>>>>>> 82ea7731
     utils::{anirust_error_vec_to_string, get_ajax_curl, get_curl},
 };
 
@@ -580,7 +576,6 @@
         id: &str,
         episode_type: EpisodeType,
         anime_server: Option<AnimeServer>,
-<<<<<<< HEAD
     ) -> Result<ServerExtractedInfo, AniRustError> {
         let server_list = self.scrape_servers(id).await?;
         let mut error_vec = vec![];
@@ -599,21 +594,6 @@
         for domain in &self.domains {
             let url = format!("{}/ajax/v2/episode/sources?id={}", domain, data_id);
             println!("{:?}", url);
-=======
-    ) -> Result<(), AniRustError> {
-        let server_list = self.scrape_servers(id).await?;
-        let mut error_vec = vec![];
-        let mut link = String::new();
-        let mut server_id: u32 = 0;
-
-        match episode_type {
-            EpisodeType::Dub => update_server_id(&mut server_id, server_list.dub, anime_server),
-            _ => update_server_id(&mut server_id, server_list.sub, anime_server),
-        }
-
-        for domain in &self.domains {
-            let url = format!("{}/ajax/v2/episode/sources?id={}", domain, server_id);
->>>>>>> 82ea7731
 
             match get_ajax_curl(&url, "link").await {
                 Ok(curl_string) => {
@@ -630,7 +610,6 @@
             let error_string: String = anirust_error_vec_to_string(error_vec);
             return Err(AniRustError::UnknownError(error_string));
         }
-<<<<<<< HEAD
 
         let server_info = match server_id {
             3 => StreamTapeServer::extract(&link, &self.proxies).await?,
@@ -641,11 +620,6 @@
         };
 
         Ok(server_info)
-=======
-        println!("{:?}", MegaCloudServer::extract(&link, &self.proxies).await);
-
-        Ok(())
->>>>>>> 82ea7731
     }
 }
 
@@ -1431,26 +1405,19 @@
     secret_clone
 }
 
-<<<<<<< HEAD
 fn update_server_id(
     server_id: &mut u32,
     data_id: &mut u32,
     servers: Vec<Server>,
     anime_server: Option<AnimeServer>,
 ) {
-=======
-fn update_server_id(server_id: &mut u32, servers: Vec<Server>, anime_server: Option<AnimeServer>) {
->>>>>>> 82ea7731
     let anime_server = anime_server.unwrap_or(AnimeServer::Vidstreaming);
 
     for server in servers {
         println!("{} - {}", server.server_name, anime_server.as_str());
         if server.server_name == anime_server.as_str() {
             *server_id = server.server_id;
-<<<<<<< HEAD
             *data_id = server.data_id;
-=======
->>>>>>> 82ea7731
             return;
         }
     }
